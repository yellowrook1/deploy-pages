{
  "name": "deploy-pages",
  "version": "0.0.1",
  "description": "Deploy an actions artifact to GitHub Pages",
  "main": "./dist/index.js",
  "dependencies": {
    "@actions/artifact": "^0.5.2",
    "@actions/core": "^1.9.1",
    "@babel/plugin-transform-runtime": "^7.16.0",
    "axios": "^0.24.0",
    "axios-retry": "^3.2.4",
    "regenerator-runtime": "^0.13.9",
    "tar": "^6.1.11"
  },
  "devDependencies": {
    "@babel/preset-env": "^7.16.0",
    "@vercel/ncc": "^0.31.1",
    "eslint": "^8.2.0",
    "eslint-config-prettier": "^8.3.0",
    "eslint-plugin-github": "^4.3.4",
    "jest": "^27.3.1",
    "nock": "^13.2.0",
    "prettier": "^2.4.1"
  },
  "scripts": {
<<<<<<< HEAD
    "all": "npm run format && npm run lint && npm run prepare && npm run test",
    "format": "prettier --write 'src/**/*.js'",
    "format:check": "prettier --check 'src/**/*.js'",
    "lint": "DEBUG=eslint:cli-engine eslint --fix .",
    "lint:check": "DEBUG=eslint:cli-engine eslint .",
    "prepare": "ncc build src/index.js -o dist --source-map --license licenses.txt && ncc build src/pre.js -o pre --source-map --license licenses.txt",
    "test": "jest"
=======
    "lint": "eslint src",
    "prepare": "ncc build src/index.js -o dist --source-map --license licenses.txt && ncc build src/pre.js -o pre --source-map --license licenses.txt",
    "test": "jest",
    "format": "prettier --write .",
    "format:check": "prettier --check .",
    "all": "npm run format && npm run lint && npm run prepare && npm run test"
>>>>>>> 539d4152
  },
  "repository": {
    "type": "git",
    "url": "git+https://github.com/actions/deploy-pages.git"
  },
  "keywords": [
    "GitHub",
    "Pages"
  ],
  "author": "GitHub",
  "license": "MIT",
  "bugs": {
    "url": "https://github.com/actions/deploy-pages/issues"
  },
  "homepage": "https://github.com/actions/deploy-pages#readme"
}<|MERGE_RESOLUTION|>--- conflicted
+++ resolved
@@ -23,22 +23,13 @@
     "prettier": "^2.4.1"
   },
   "scripts": {
-<<<<<<< HEAD
     "all": "npm run format && npm run lint && npm run prepare && npm run test",
-    "format": "prettier --write 'src/**/*.js'",
-    "format:check": "prettier --check 'src/**/*.js'",
+    "format": "prettier --write .",
+    "format:check": "prettier --check .",
     "lint": "DEBUG=eslint:cli-engine eslint --fix .",
     "lint:check": "DEBUG=eslint:cli-engine eslint .",
     "prepare": "ncc build src/index.js -o dist --source-map --license licenses.txt && ncc build src/pre.js -o pre --source-map --license licenses.txt",
     "test": "jest"
-=======
-    "lint": "eslint src",
-    "prepare": "ncc build src/index.js -o dist --source-map --license licenses.txt && ncc build src/pre.js -o pre --source-map --license licenses.txt",
-    "test": "jest",
-    "format": "prettier --write .",
-    "format:check": "prettier --check .",
-    "all": "npm run format && npm run lint && npm run prepare && npm run test"
->>>>>>> 539d4152
   },
   "repository": {
     "type": "git",
