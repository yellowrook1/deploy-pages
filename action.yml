name: 'Deploy GitHub Pages site'
description: 'A GitHub Action to deploy an artifact as a GitHub Pages site'
author: 'GitHub'
runs:
  using: 'node16'
  main: 'dist/index.js'
inputs:
  emit_telemetry:
    description: 'Should this action only emit build telemetry instead of deploying the build artifact?'
    required: false
    default: 'false'
  token:
    description: 'GitHub token'
    default: ${{ github.token }}
    required: true
  timeout:
    description: 'Time in milliseconds after which to timeout and cancel the deployment (default: 10 minutes)'
    required: false
    default: '600000'
  error_count:
    description: 'Maximum number of status report errors before cancelling a deployment (default: 10)'
    required: false
    default: '10'
  reporting_interval:
    description: 'Time in milliseconds between two deployment status report (default: 5 seconds)'
    required: false
    default: '5000'
  artifact_name:
    description: 'Name of the artifact to deploy'
    required: false
<<<<<<< HEAD
    default: "github-pages"
  preview:
    description: 'Is this attempting to deploy a pull request as a GitHub Pages preview site? (NOTE: This feature is only in alpha currently and is not available to the public!)'
    required: false
    default: 'false'
=======
    default: 'github-pages'
>>>>>>> 791c72a9
outputs:
  page_url:
    description: 'URL to deployed GitHub Pages'<|MERGE_RESOLUTION|>--- conflicted
+++ resolved
@@ -28,15 +28,11 @@
   artifact_name:
     description: 'Name of the artifact to deploy'
     required: false
-<<<<<<< HEAD
-    default: "github-pages"
+    default: 'github-pages'
   preview:
     description: 'Is this attempting to deploy a pull request as a GitHub Pages preview site? (NOTE: This feature is only in alpha currently and is not available to the public!)'
     required: false
     default: 'false'
-=======
-    default: 'github-pages'
->>>>>>> 791c72a9
 outputs:
   page_url:
     description: 'URL to deployed GitHub Pages'