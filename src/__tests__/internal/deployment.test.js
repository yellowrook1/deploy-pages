--- conflicted
+++ resolved
@@ -1,6 +1,4 @@
 const core = require('@actions/core')
-// For mocking network calls with core http (http-client)
-const nock = require('nock')
 // For mocking network calls with native Fetch (octokit)
 const { MockAgent, setGlobalDispatcher } = require('undici')
 
@@ -65,27 +63,19 @@
     it('can successfully create a deployment', async () => {
       process.env.GITHUB_SHA = 'valid-build-version'
 
-      const artifactMetadataScope = nock(`https://api.github.com`)
-        .get(
-          `/repos/${process.env.GITHUB_REPOSITORY}/actions/runs/${process.env.GITHUB_RUN_ID}/artifacts?name=github-pages`
-        )
-        .reply(200, {
-          total_count: 1,
-          artifacts: [{ id: 11, name: `github-pages`, size_in_bytes: 221 }]
-        })
-
-<<<<<<< HEAD
-      const createDeploymentScope = nock('https://api.github.com')
-        .post(`/repos/${process.env.GITHUB_REPOSITORY}/pages/deployments`, {
-          artifact_id: 11,
-          pages_build_version: process.env.GITHUB_SHA,
-          oidc_token: fakeJwt
-        })
-        .reply(200, {
-          status_url: `https://api.github.com/repos/${process.env.GITHUB_REPOSITORY}/pages/deployments/${process.env.GITHUB_SHA}`,
-          page_url: 'https://actions.github.io/is-awesome'
-        })
-=======
+      mockPool
+        .intercept({
+          path: `/repos/${process.env.GITHUB_REPOSITORY}/actions/runs/${process.env.GITHUB_RUN_ID}/artifacts?name=github-pages`,
+          method: "GET",
+        })
+        .reply(200,
+          {
+            total_count: 1,
+            artifacts: [{ id: 11, name: `github-pages`, size_in_bytes: 221 }]
+          },
+          { headers: { 'content-type': 'application/json' } }
+        )
+
       mockPool
         .intercept({
           path: `/repos/${process.env.GITHUB_REPOSITORY}/pages/deployments`,
@@ -95,10 +85,10 @@
             const keys = Object.keys(body).sort()
             return (
               keys.length === 3 &&
-              keys[0] === 'artifact_url' &&
+              keys[0] === 'artifact_id' &&
               keys[1] === 'oidc_token' &&
               keys[2] === 'pages_build_version' &&
-              body.artifact_url === 'https://fake-artifact.com&%24expand=SignedContent' &&
+              body.artifact_id === 11 &&
               body.pages_build_version === process.env.GITHUB_SHA &&
               body.oidc_token === fakeJwt
             )
@@ -112,7 +102,6 @@
           },
           { headers: { 'content-type': 'application/json' } }
         )
->>>>>>> 13b55b33
 
       core.getIDToken = jest.fn().mockResolvedValue(fakeJwt)
 
@@ -124,41 +113,24 @@
       expect(core.info).toHaveBeenLastCalledWith(
         expect.stringMatching(new RegExp(`^Created deployment for ${process.env.GITHUB_SHA}`))
       )
-
-<<<<<<< HEAD
-      artifactMetadataScope.done()
-      createDeploymentScope.done()
-=======
-      artifactExchangeScope.done()
->>>>>>> 13b55b33
     })
 
     it('can successfully create a preview deployment', async () => {
       process.env.GITHUB_SHA = 'valid-build-version'
 
-      const artifactMetadataScope = nock(`https://api.github.com`)
-        .get(
-          `/repos/${process.env.GITHUB_REPOSITORY}/actions/runs/${process.env.GITHUB_RUN_ID}/artifacts?name=github-pages`
-        )
-        .reply(200, {
-          total_count: 1,
-          artifacts: [{ id: 11, name: `github-pages`, size_in_bytes: 221 }]
-        })
-
-<<<<<<< HEAD
-      const createDeploymentScope = nock('https://api.github.com')
-        .post(`/repos/${process.env.GITHUB_REPOSITORY}/pages/deployments`, {
-          artifact_id: 11,
-          pages_build_version: process.env.GITHUB_SHA,
-          oidc_token: fakeJwt,
-          preview: true
-        })
-        .reply(200, {
-          status_url: `https://api.github.com/repos/${process.env.GITHUB_REPOSITORY}/pages/deployments/${process.env.GITHUB_SHA}`,
-          page_url: 'https://actions.github.io/is-awesome',
-          preview_url: 'https://actions.drafts.github.io/is-awesome'
-        })
-=======
+      mockPool
+        .intercept({
+          path: `/repos/${process.env.GITHUB_REPOSITORY}/actions/runs/${process.env.GITHUB_RUN_ID}/artifacts?name=github-pages`,
+          method: "GET",
+        })
+        .reply(200,
+          {
+            total_count: 1,
+            artifacts: [{ id: 11, name: `github-pages`, size_in_bytes: 221 }]
+          },
+          { headers: { 'content-type': 'application/json' } }
+        )
+
       mockPool
         .intercept({
           path: `/repos/${process.env.GITHUB_REPOSITORY}/pages/deployments`,
@@ -168,11 +140,11 @@
             const keys = Object.keys(body).sort()
             return (
               keys.length === 4 &&
-              keys[0] === 'artifact_url' &&
+              keys[0] === 'artifact_id' &&
               keys[1] === 'oidc_token' &&
               keys[2] === 'pages_build_version' &&
               keys[3] === 'preview' &&
-              body.artifact_url === 'https://fake-artifact.com&%24expand=SignedContent' &&
+              body.artifact_id === 11 &&
               body.pages_build_version === process.env.GITHUB_SHA &&
               body.oidc_token === fakeJwt &&
               body.preview === true
@@ -188,7 +160,6 @@
           },
           { headers: { 'content-type': 'application/json' } }
         )
->>>>>>> 13b55b33
 
       core.getIDToken = jest.fn().mockResolvedValue(fakeJwt)
 
@@ -203,23 +174,20 @@
       expect(core.info).toHaveBeenLastCalledWith(
         expect.stringMatching(new RegExp(`^Created deployment for ${process.env.GITHUB_SHA}`))
       )
-
-<<<<<<< HEAD
-      artifactMetadataScope.done()
-      createDeploymentScope.done()
-=======
-      artifactExchangeScope.done()
->>>>>>> 13b55b33
     })
 
     it('reports errors with failed artifact metadata exchange', async () => {
       process.env.GITHUB_SHA = 'invalid-build-version'
 
-      const artifactMetadataScope = nock(`https://api.github.com`)
-        .get(
-          `/repos/${process.env.GITHUB_REPOSITORY}/actions/runs/${process.env.GITHUB_RUN_ID}/artifacts?name=github-pages`
-        )
-        .reply(400, { message: 'Bad request' })
+      mockPool
+        .intercept({
+          path: `/repos/${process.env.GITHUB_REPOSITORY}/actions/runs/${process.env.GITHUB_RUN_ID}/artifacts?name=github-pages`,
+          method: "GET",
+        })
+        .reply(400,
+          { message: 'Bad request' },
+          { headers: { 'content-type': 'application/json' } }
+        )
 
       // Create the deployment
       const deployment = new Deployment()
@@ -228,29 +196,23 @@
           `Failed to create deployment (status: 400) with build version ${process.env.GITHUB_SHA}. Responded with: Bad request`
         )
       )
-
-      artifactMetadataScope.done()
     })
 
     it('reports errors with a failed 500 in a deployment', async () => {
       process.env.GITHUB_SHA = 'build-version'
-      const artifactMetadataScope = nock(`https://api.github.com`)
-        .get(
-          `/repos/${process.env.GITHUB_REPOSITORY}/actions/runs/${process.env.GITHUB_RUN_ID}/artifacts?name=github-pages`
-        )
-        .reply(200, {
-          total_count: 1,
-          artifacts: [{ id: 11, name: `github-pages`, size_in_bytes: 221 }]
-        })
-
-<<<<<<< HEAD
-      const createDeploymentScope = nock('https://api.github.com')
-        .post(`/repos/${process.env.GITHUB_REPOSITORY}/pages/deployments`, {
-          artifact_id: 11,
-          pages_build_version: process.env.GITHUB_SHA
-        })
-        .reply(500, { message: 'oh no' })
-=======
+      mockPool
+        .intercept({
+          path: `/repos/${process.env.GITHUB_REPOSITORY}/actions/runs/${process.env.GITHUB_RUN_ID}/artifacts?name=github-pages`,
+          method: "GET",
+        })
+        .reply(200,
+          {
+            total_count: 1,
+            artifacts: [{ id: 11, name: `github-pages`, size_in_bytes: 221 }]
+          },
+          { headers: { 'content-type': 'application/json' } }
+        )
+
       mockPool
         .intercept({
           path: `/repos/${process.env.GITHUB_REPOSITORY}/pages/deployments`,
@@ -260,15 +222,14 @@
             const keys = Object.keys(body).sort()
             return (
               keys.length === 2 &&
-              keys[0] === 'artifact_url' &&
+              keys[0] === 'artifact_id' &&
               keys[1] === 'pages_build_version' &&
-              body.artifact_url === 'https://invalid-artifact.com&%24expand=SignedContent' &&
+              body.artifact_id === 11 &&
               body.pages_build_version === process.env.GITHUB_SHA
             )
           }
         })
         .reply(500, { message: 'oh no' }, { headers: { 'content-type': 'application/json' } })
->>>>>>> 13b55b33
 
       // Create the deployment
       const deployment = new Deployment()
@@ -277,34 +238,23 @@
           `Failed to create deployment (status: 500) with build version ${process.env.GITHUB_SHA}. Server error, is githubstatus.com reporting a Pages outage? Please re-run the deployment at a later time.`
         )
       )
-
-<<<<<<< HEAD
-      artifactMetadataScope.done()
-      createDeploymentScope.done()
-=======
-      artifactExchangeScope.done()
->>>>>>> 13b55b33
     })
 
     it('reports errors with an unexpected 403 during deployment', async () => {
       process.env.GITHUB_SHA = 'build-version'
-      const artifactMetadataScope = nock(`https://api.github.com`)
-        .get(
-          `/repos/${process.env.GITHUB_REPOSITORY}/actions/runs/${process.env.GITHUB_RUN_ID}/artifacts?name=github-pages`
-        )
-        .reply(200, {
-          total_count: 1,
-          artifacts: [{ id: 11, name: `github-pages`, size_in_bytes: 221 }]
-        })
-
-<<<<<<< HEAD
-      const createDeploymentScope = nock('https://api.github.com')
-        .post(`/repos/${process.env.GITHUB_REPOSITORY}/pages/deployments`, {
-          artifact_id: 11,
-          pages_build_version: process.env.GITHUB_SHA
-        })
-        .reply(403, { message: 'You are forbidden' })
-=======
+      mockPool
+        .intercept({
+          path: `/repos/${process.env.GITHUB_REPOSITORY}/actions/runs/${process.env.GITHUB_RUN_ID}/artifacts?name=github-pages`,
+          method: "GET",
+        })
+        .reply(200,
+          {
+            total_count: 1,
+            artifacts: [{ id: 11, name: `github-pages`, size_in_bytes: 221 }]
+          },
+          { headers: { 'content-type': 'application/json' } }
+        )
+
       mockPool
         .intercept({
           path: `/repos/${process.env.GITHUB_REPOSITORY}/pages/deployments`,
@@ -314,15 +264,14 @@
             const keys = Object.keys(body).sort()
             return (
               keys.length === 2 &&
-              keys[0] === 'artifact_url' &&
+              keys[0] === 'artifact_id' &&
               keys[1] === 'pages_build_version' &&
-              body.artifact_url === 'https://invalid-artifact.com&%24expand=SignedContent' &&
+              body.artifact_id === 11 &&
               body.pages_build_version === process.env.GITHUB_SHA
             )
           }
         })
         .reply(403, { message: 'You are forbidden' }, { headers: { 'content-type': 'application/json' } })
->>>>>>> 13b55b33
 
       // Create the deployment
       const deployment = new Deployment()
@@ -331,34 +280,23 @@
           `Failed to create deployment (status: 403) with build version ${process.env.GITHUB_SHA}. Ensure GITHUB_TOKEN has permission "pages: write".`
         )
       )
-
-<<<<<<< HEAD
-      artifactMetadataScope.done()
-      createDeploymentScope.done()
-=======
-      artifactExchangeScope.done()
->>>>>>> 13b55b33
     })
 
     it('reports errors with an unexpected 404 during deployment', async () => {
       process.env.GITHUB_SHA = 'build-version'
-      const artifactMetadataScope = nock(`https://api.github.com`)
-        .get(
-          `/repos/${process.env.GITHUB_REPOSITORY}/actions/runs/${process.env.GITHUB_RUN_ID}/artifacts?name=github-pages`
-        )
-        .reply(200, {
-          total_count: 1,
-          artifacts: [{ id: 11, name: `github-pages`, size_in_bytes: 221 }]
-        })
-
-<<<<<<< HEAD
-      const createDeploymentScope = nock('https://api.github.com')
-        .post(`/repos/${process.env.GITHUB_REPOSITORY}/pages/deployments`, {
-          artifact_id: 11,
-          pages_build_version: process.env.GITHUB_SHA
-        })
-        .reply(404, { message: 'Not found' })
-=======
+      mockPool
+        .intercept({
+          path: `/repos/${process.env.GITHUB_REPOSITORY}/actions/runs/${process.env.GITHUB_RUN_ID}/artifacts?name=github-pages`,
+          method: "GET",
+        })
+        .reply(200,
+          {
+            total_count: 1,
+            artifacts: [{ id: 11, name: `github-pages`, size_in_bytes: 221 }]
+          },
+          { headers: { 'content-type': 'application/json' } }
+        )
+
       mockPool
         .intercept({
           path: `/repos/${process.env.GITHUB_REPOSITORY}/pages/deployments`,
@@ -368,15 +306,14 @@
             const keys = Object.keys(body).sort()
             return (
               keys.length === 2 &&
-              keys[0] === 'artifact_url' &&
+              keys[0] === 'artifact_id' &&
               keys[1] === 'pages_build_version' &&
-              body.artifact_url === 'https://invalid-artifact.com&%24expand=SignedContent' &&
+              body.artifact_id === 11 &&
               body.pages_build_version === process.env.GITHUB_SHA
             )
           }
         })
         .reply(404, { message: 'Not found' }, { headers: { 'content-type': 'application/json' } })
->>>>>>> 13b55b33
 
       // Create the deployment
       const deployment = new Deployment()
@@ -385,34 +322,23 @@
           `Failed to create deployment (status: 404) with build version ${process.env.GITHUB_SHA}. Ensure GitHub Pages has been enabled: https://github.com/actions/is-awesome/settings/pages`
         )
       )
-
-<<<<<<< HEAD
-      artifactMetadataScope.done()
-      createDeploymentScope.done()
-=======
-      artifactExchangeScope.done()
->>>>>>> 13b55b33
     })
 
     it('reports errors with failed deployments', async () => {
       process.env.GITHUB_SHA = 'invalid-build-version'
-      const artifactMetadataScope = nock(`https://api.github.com`)
-        .get(
-          `/repos/${process.env.GITHUB_REPOSITORY}/actions/runs/${process.env.GITHUB_RUN_ID}/artifacts?name=github-pages`
-        )
-        .reply(200, {
-          total_count: 1,
-          artifacts: [{ id: 11, name: `github-pages`, size_in_bytes: 221 }]
-        })
-
-<<<<<<< HEAD
-      const createDeploymentScope = nock('https://api.github.com')
-        .post(`/repos/${process.env.GITHUB_REPOSITORY}/pages/deployments`, {
-          artifact_id: 11,
-          pages_build_version: process.env.GITHUB_SHA
-        })
-        .reply(400, { message: 'Bad request' })
-=======
+      mockPool
+        .intercept({
+          path: `/repos/${process.env.GITHUB_REPOSITORY}/actions/runs/${process.env.GITHUB_RUN_ID}/artifacts?name=github-pages`,
+          method: "GET",
+        })
+        .reply(200,
+          {
+            total_count: 1,
+            artifacts: [{ id: 11, name: `github-pages`, size_in_bytes: 221 }]
+          },
+          { headers: { 'content-type': 'application/json' } }
+        )
+
       mockPool
         .intercept({
           path: `/repos/${process.env.GITHUB_REPOSITORY}/pages/deployments`,
@@ -422,15 +348,14 @@
             const keys = Object.keys(body).sort()
             return (
               keys.length === 2 &&
-              keys[0] === 'artifact_url' &&
+              keys[0] === 'artifact_id' &&
               keys[1] === 'pages_build_version' &&
-              body.artifact_url === 'https://invalid-artifact.com&%24expand=SignedContent' &&
+              body.artifact_id === 11 &&
               body.pages_build_version === process.env.GITHUB_SHA
             )
           }
         })
         .reply(400, { message: 'Bad request' }, { headers: { 'content-type': 'application/json' } })
->>>>>>> 13b55b33
 
       // Create the deployment
       const deployment = new Deployment()
@@ -439,114 +364,99 @@
           `Failed to create deployment (status: 400) with build version ${process.env.GITHUB_SHA}. Responded with: Bad request`
         )
       )
-
-<<<<<<< HEAD
-      artifactMetadataScope.done()
-      createDeploymentScope.done()
-=======
-      artifactExchangeScope.done()
->>>>>>> 13b55b33
     })
 
     it('fails if there are multiple artifacts with the same name', async () => {
       process.env.GITHUB_SHA = 'valid-build-version'
 
-      const artifactMetadataScope = nock(`https://api.github.com`)
-        .get(
-          `/repos/${process.env.GITHUB_REPOSITORY}/actions/runs/${process.env.GITHUB_RUN_ID}/artifacts?name=github-pages`
-        )
-        .reply(200, {
-          total_count: 2,
-          artifacts: [
-            {
-              id: 13,
-              name: `github-pages`,
-              size_in_bytes: 1400
-            },
-            {
-              id: 14,
-              name: `github-pages`,
-              size_in_bytes: 1620
-            }
-          ]
-        })
+      mockPool
+        .intercept({
+          path: `/repos/${process.env.GITHUB_REPOSITORY}/actions/runs/${process.env.GITHUB_RUN_ID}/artifacts?name=github-pages`,
+          method: "GET",
+        })
+        .reply(200,
+          {
+            total_count: 2,
+            artifacts: [
+              {
+                id: 13,
+                name: `github-pages`,
+                size_in_bytes: 1400
+              },
+              {
+                id: 14,
+                name: `github-pages`,
+                size_in_bytes: 1620
+              }
+            ]
+          },
+          { headers: { 'content-type': 'application/json' } }
+        )
 
       const deployment = new Deployment()
       await expect(deployment.create(fakeJwt)).rejects.toThrow(
         `Multiple artifact unexpectedly found for workflow run ${process.env.GITHUB_RUN_ID}. Artifact count is 2.`
       )
-
-      artifactMetadataScope.done()
     })
 
     it('fails if there are no artifacts found', async () => {
       process.env.GITHUB_SHA = 'valid-build-version'
 
-      const artifactMetadataScope = nock(`https://api.github.com`)
-        .get(
-          `/repos/${process.env.GITHUB_REPOSITORY}/actions/runs/${process.env.GITHUB_RUN_ID}/artifacts?name=github-pages`
-        )
-        .reply(200, {
-          total_count: 0,
-          artifacts: []
-        })
+      mockPool
+        .intercept({
+          path: `/repos/${process.env.GITHUB_REPOSITORY}/actions/runs/${process.env.GITHUB_RUN_ID}/artifacts?name=github-pages`,
+          method: "GET",
+        })
+        .reply(200,
+          {
+            total_count: 0,
+            artifacts: []
+          },
+          { headers: { 'content-type': 'application/json' } }
+        )
 
       const deployment = new Deployment()
       await expect(deployment.create(fakeJwt)).rejects.toThrow(
         `No artifacts found for workflow run ${process.env.GITHUB_RUN_ID}. Ensure artifacts are uploaded with actions/artifact@v4 or later.`
       )
-
-      artifactMetadataScope.done()
     })
 
     it('fails with error message if list artifact endpoint returns 500', async () => {
       process.env.GITHUB_SHA = 'valid-build-version'
 
-      const artifactMetadataScope = nock(`https://api.github.com`)
-        .get(
-          `/repos/${process.env.GITHUB_REPOSITORY}/actions/runs/${process.env.GITHUB_RUN_ID}/artifacts?name=github-pages`
-        )
-        .reply(500, { message: 'oh no' })
+      mockPool
+        .intercept({
+          path: `/repos/${process.env.GITHUB_REPOSITORY}/actions/runs/${process.env.GITHUB_RUN_ID}/artifacts?name=github-pages`,
+          method: "GET",
+        })
+        .reply(500,
+          { message: 'oh no' },
+          { headers: { 'content-type': 'application/json' } }
+        )
 
       const deployment = new Deployment()
       await expect(deployment.create(fakeJwt)).rejects.toThrow(
         `Failed to create deployment (status: 500) with build version valid-build-version. Server error, is githubstatus.com reporting a Pages outage? Please re-run the deployment at a later time.`
       )
-
-      artifactMetadataScope.done()
     })
 
     it('warns if the artifact size is bigger than maximum', async () => {
       process.env.GITHUB_SHA = 'valid-build-version'
       const artifactSize = ONE_GIGABYTE + 1
 
-      const artifactMetadataScope = nock(`https://api.github.com`)
-        .get(
-          `/repos/${process.env.GITHUB_REPOSITORY}/actions/runs/${process.env.GITHUB_RUN_ID}/artifacts?name=github-pages`
-        )
-        .reply(200, {
-          total_count: 1,
-          artifacts: [
-            {
-              id: 12,
-              name: `github-pages`,
-              size_in_bytes: `${artifactSize}`
-            }
-          ]
-        })
-
-<<<<<<< HEAD
-      const createDeploymentScope = nock('https://api.github.com')
-        .post(`/repos/${process.env.GITHUB_REPOSITORY}/pages/deployments`, {
-          artifact_id: 12,
-          pages_build_version: process.env.GITHUB_SHA,
-          oidc_token: fakeJwt
-        })
-        .reply(200, {
-          status_url: `https://api.github.com/repos/${process.env.GITHUB_REPOSITORY}/pages/deployments/${process.env.GITHUB_SHA}`,
-          page_url: 'https://actions.github.io/is-awesome'
-        })
-=======
+      mockPool
+        .intercept({
+          path: `/repos/${process.env.GITHUB_REPOSITORY}/actions/runs/${process.env.GITHUB_RUN_ID}/artifacts?name=github-pages`,
+          method: "GET",
+        })
+        .reply(200,
+          {
+            total_count: 1,
+            artifacts: [{ id: 12, name: `github-pages`, size_in_bytes: artifactSize }]
+          },
+          { headers: { 'content-type': 'application/json' } }
+        )
+
       mockPool
         .intercept({
           path: `/repos/${process.env.GITHUB_REPOSITORY}/pages/deployments`,
@@ -556,10 +466,10 @@
             const keys = Object.keys(body).sort()
             return (
               keys.length === 3 &&
-              keys[0] === 'artifact_url' &&
+              keys[0] === 'artifact_id' &&
               keys[1] === 'oidc_token' &&
               keys[2] === 'pages_build_version' &&
-              body.artifact_url === 'https://fake-artifact.com&%24expand=SignedContent' &&
+              body.artifact_id === 12 &&
               body.oidc_token === fakeJwt &&
               body.pages_build_version === process.env.GITHUB_SHA
             )
@@ -573,7 +483,6 @@
           },
           { headers: { 'content-type': 'application/json' } }
         )
->>>>>>> 13b55b33
 
       const deployment = new Deployment()
       await deployment.create(fakeJwt)
@@ -585,39 +494,24 @@
       expect(core.info).toHaveBeenLastCalledWith(
         expect.stringMatching(new RegExp(`^Created deployment for ${process.env.GITHUB_SHA}`))
       )
-
-<<<<<<< HEAD
-      artifactMetadataScope.done()
-      createDeploymentScope.done()
-=======
-      artifactExchangeScope.done()
->>>>>>> 13b55b33
     })
 
     it('warns when the timeout is greater than the maximum allowed', async () => {
       process.env.GITHUB_SHA = 'valid-build-version'
 
-      const artifactMetadataScope = nock(`https://api.github.com`)
-        .get(
-          `/repos/${process.env.GITHUB_REPOSITORY}/actions/runs/${process.env.GITHUB_RUN_ID}/artifacts?name=github-pages`
-        )
-        .reply(200, {
-          total_count: 1,
-          artifacts: [{ id: 11, name: `github-pages`, size_in_bytes: 221 }]
-        })
-
-<<<<<<< HEAD
-      const createDeploymentScope = nock('https://api.github.com')
-        .post(`/repos/${process.env.GITHUB_REPOSITORY}/pages/deployments`, {
-          artifact_id: 11,
-          pages_build_version: process.env.GITHUB_SHA,
-          oidc_token: fakeJwt
-        })
-        .reply(200, {
-          status_url: `https://api.github.com/repos/${process.env.GITHUB_REPOSITORY}/pages/deployments/${process.env.GITHUB_SHA}`,
-          page_url: 'https://actions.github.io/is-awesome'
-        })
-=======
+      mockPool
+        .intercept({
+          path: `/repos/${process.env.GITHUB_REPOSITORY}/actions/runs/${process.env.GITHUB_RUN_ID}/artifacts?name=github-pages`,
+          method: "GET",
+        })
+        .reply(200,
+          {
+            total_count: 1,
+            artifacts: [{ id: 11, name: `github-pages`, size_in_bytes: 221 }]
+          },
+          { headers: { 'content-type': 'application/json' } }
+        )
+
       mockPool
         .intercept({
           path: `/repos/${process.env.GITHUB_REPOSITORY}/pages/deployments`,
@@ -627,10 +521,10 @@
             const keys = Object.keys(body).sort()
             return (
               keys.length === 3 &&
-              keys[0] === 'artifact_url' &&
+              keys[0] === 'artifact_id' &&
               keys[1] === 'oidc_token' &&
               keys[2] === 'pages_build_version' &&
-              body.artifact_url === 'https://fake-artifact.com&%24expand=SignedContent' &&
+              body.artifact_id === 11 &&
               body.oidc_token === fakeJwt &&
               body.pages_build_version === process.env.GITHUB_SHA
             )
@@ -644,7 +538,6 @@
           },
           { headers: { 'content-type': 'application/json' } }
         )
->>>>>>> 13b55b33
 
       core.getIDToken = jest.fn().mockResolvedValue(fakeJwt)
 
@@ -670,13 +563,6 @@
       expect(core.warning).toBeCalledWith(
         `Warning: timeout value is greater than the allowed maximum - timeout set to the maximum of ${MAX_TIMEOUT} milliseconds.`
       )
-
-<<<<<<< HEAD
-      artifactMetadataScope.done()
-      createDeploymentScope.done()
-=======
-      artifactExchangeScope.done()
->>>>>>> 13b55b33
     })
   })
 
@@ -684,27 +570,19 @@
     it('sets output to success when deployment is successful', async () => {
       process.env.GITHUB_SHA = 'valid-build-version'
 
-      const artifactMetadataScope = nock(`https://api.github.com`)
-        .get(
-          `/repos/${process.env.GITHUB_REPOSITORY}/actions/runs/${process.env.GITHUB_RUN_ID}/artifacts?name=github-pages`
-        )
-        .reply(200, {
-          total_count: 1,
-          artifacts: [{ id: 11, name: `github-pages`, size_in_bytes: 221 }]
-        })
-
-<<<<<<< HEAD
-      const createDeploymentScope = nock('https://api.github.com')
-        .post(`/repos/${process.env.GITHUB_REPOSITORY}/pages/deployments`, {
-          artifact_id: 11,
-          pages_build_version: process.env.GITHUB_SHA,
-          oidc_token: fakeJwt
-        })
-        .reply(200, {
-          status_url: `https://api.github.com/repos/${process.env.GITHUB_REPOSITORY}/pages/deployments/${process.env.GITHUB_SHA}`,
-          page_url: 'https://actions.github.io/is-awesome'
-        })
-=======
+      mockPool
+        .intercept({
+          path: `/repos/${process.env.GITHUB_REPOSITORY}/actions/runs/${process.env.GITHUB_RUN_ID}/artifacts?name=github-pages`,
+          method: "GET",
+        })
+        .reply(200,
+          {
+            total_count: 1,
+            artifacts: [{ id: 11, name: `github-pages`, size_in_bytes: 221 }]
+          },
+          { headers: { 'content-type': 'application/json' } }
+        )
+
       mockPool
         .intercept({
           path: `/repos/${process.env.GITHUB_REPOSITORY}/pages/deployments`,
@@ -714,10 +592,10 @@
             const keys = Object.keys(body).sort()
             return (
               keys.length === 3 &&
-              keys[0] === 'artifact_url' &&
+              keys[0] === 'artifact_id' &&
               keys[1] === 'oidc_token' &&
               keys[2] === 'pages_build_version' &&
-              body.artifact_url === 'https://fake-artifact.com&%24expand=SignedContent' &&
+              body.artifact_id === 11 &&
               body.oidc_token === fakeJwt &&
               body.pages_build_version === process.env.GITHUB_SHA
             )
@@ -731,7 +609,6 @@
           },
           { headers: { 'content-type': 'application/json' } }
         )
->>>>>>> 13b55b33
 
       mockPool
         .intercept({
@@ -749,14 +626,6 @@
 
       expect(core.setOutput).toBeCalledWith('status', 'succeed')
       expect(core.info).toHaveBeenLastCalledWith('Reported success!')
-
-<<<<<<< HEAD
-      artifactMetadataScope.done()
-      createDeploymentScope.done()
-      deploymentStatusScope.done()
-=======
-      artifactExchangeScope.done()
->>>>>>> 13b55b33
     })
 
     it('fails check when no deployment is found', async () => {
@@ -769,27 +638,19 @@
     it('exits early when deployment is not in progress', async () => {
       process.env.GITHUB_SHA = 'valid-build-version'
 
-      const artifactMetadataScope = nock(`https://api.github.com`)
-        .get(
-          `/repos/${process.env.GITHUB_REPOSITORY}/actions/runs/${process.env.GITHUB_RUN_ID}/artifacts?name=github-pages`
-        )
-        .reply(200, {
-          total_count: 1,
-          artifacts: [{ id: 11, name: `github-pages`, size_in_bytes: 221 }]
-        })
-
-<<<<<<< HEAD
-      const createDeploymentScope = nock('https://api.github.com')
-        .post(`/repos/${process.env.GITHUB_REPOSITORY}/pages/deployments`, {
-          artifact_id: 11,
-          pages_build_version: process.env.GITHUB_SHA,
-          oidc_token: fakeJwt
-        })
-        .reply(200, {
-          status_url: `https://api.github.com/repos/${process.env.GITHUB_REPOSITORY}/pages/deployments/${process.env.GITHUB_SHA}`,
-          page_url: 'https://actions.github.io/is-awesome'
-        })
-=======
+      mockPool
+        .intercept({
+          path: `/repos/${process.env.GITHUB_REPOSITORY}/actions/runs/${process.env.GITHUB_RUN_ID}/artifacts?name=github-pages`,
+          method: "GET",
+        })
+        .reply(200,
+          {
+            total_count: 1,
+            artifacts: [{ id: 11, name: `github-pages`, size_in_bytes: 221 }]
+          },
+          { headers: { 'content-type': 'application/json' } }
+        )
+
       mockPool
         .intercept({
           path: `/repos/${process.env.GITHUB_REPOSITORY}/pages/deployments`,
@@ -799,10 +660,10 @@
             const keys = Object.keys(body).sort()
             return (
               keys.length === 3 &&
-              keys[0] === 'artifact_url' &&
+              keys[0] === 'artifact_id' &&
               keys[1] === 'oidc_token' &&
               keys[2] === 'pages_build_version' &&
-              body.artifact_url === 'https://fake-artifact.com&%24expand=SignedContent' &&
+              body.artifact_id === 11 &&
               body.oidc_token === fakeJwt &&
               body.pages_build_version === process.env.GITHUB_SHA
             )
@@ -816,7 +677,6 @@
           },
           { headers: { 'content-type': 'application/json' } }
         )
->>>>>>> 13b55b33
 
       core.getIDToken = jest.fn().mockResolvedValue(fakeJwt)
 
@@ -825,38 +685,24 @@
       deployment.deploymentInfo.pending = false
       await deployment.check()
       expect(core.setFailed).toBeCalledWith('Unable to get deployment status.')
-
-<<<<<<< HEAD
-      artifactMetadataScope.done()
-      createDeploymentScope.done()
-=======
-      artifactExchangeScope.done()
->>>>>>> 13b55b33
     })
 
     it('enforces max timeout', async () => {
       process.env.GITHUB_SHA = 'valid-build-version'
 
-      const artifactMetadataScope = nock(`https://api.github.com`)
-        .get(
-          `/repos/${process.env.GITHUB_REPOSITORY}/actions/runs/${process.env.GITHUB_RUN_ID}/artifacts?name=github-pages`
-        )
-        .reply(200, {
-          total_count: 1,
-          artifacts: [{ id: 11, name: `github-pages`, size_in_bytes: 221 }]
-        })
-
-<<<<<<< HEAD
-      const createDeploymentScope = nock('https://api.github.com')
-        .post(`/repos/${process.env.GITHUB_REPOSITORY}/pages/deployments`, {
-          artifact_id: 11,
-          pages_build_version: process.env.GITHUB_SHA,
-          oidc_token: fakeJwt
-        })
-        .reply(200, {
-          status_url: `https://api.github.com/repos/${process.env.GITHUB_REPOSITORY}/pages/deployments/${process.env.GITHUB_SHA}`,
-          page_url: 'https://actions.github.io/is-awesome'
-=======
+      mockPool
+        .intercept({
+          path: `/repos/${process.env.GITHUB_REPOSITORY}/actions/runs/${process.env.GITHUB_RUN_ID}/artifacts?name=github-pages`,
+          method: "GET",
+        })
+        .reply(200,
+          {
+            total_count: 1,
+            artifacts: [{ id: 11, name: `github-pages`, size_in_bytes: 221 }]
+          },
+          { headers: { 'content-type': 'application/json' } }
+        )
+
       mockPool
         .intercept({
           path: `/repos/${process.env.GITHUB_REPOSITORY}/pages/deployments`,
@@ -866,10 +712,10 @@
             const keys = Object.keys(body).sort()
             return (
               keys.length === 3 &&
-              keys[0] === 'artifact_url' &&
+              keys[0] === 'artifact_id' &&
               keys[1] === 'oidc_token' &&
               keys[2] === 'pages_build_version' &&
-              body.artifact_url === 'https://fake-artifact.com&%24expand=SignedContent' &&
+              body.artifact_id === 11 &&
               body.oidc_token === fakeJwt &&
               body.pages_build_version === process.env.GITHUB_SHA
             )
@@ -888,7 +734,6 @@
         .intercept({
           path: `/repos/${process.env.GITHUB_REPOSITORY}/pages/deployments/${process.env.GITHUB_SHA}`,
           method: 'GET'
->>>>>>> 13b55b33
         })
         .reply(200, { status: 'deployment_in_progress' }, { headers: { 'content-type': 'application/json' } })
         .times(2)
@@ -938,40 +783,24 @@
       expect(deployment.timeout).toEqual(MAX_TIMEOUT)
       expect(core.error).toBeCalledWith('Timeout reached, aborting!')
       expect(core.setFailed).toBeCalledWith('Timeout reached, aborting!')
-
-<<<<<<< HEAD
-      artifactMetadataScope.done()
-      createDeploymentScope.done()
-      cancelDeploymentScope.done()
-=======
-      artifactExchangeScope.done()
->>>>>>> 13b55b33
     })
 
     it('sets timeout to user timeout if user timeout is less than max timeout', async () => {
       process.env.GITHUB_SHA = 'valid-build-version'
 
-      const artifactMetadataScope = nock(`https://api.github.com`)
-        .get(
-          `/repos/${process.env.GITHUB_REPOSITORY}/actions/runs/${process.env.GITHUB_RUN_ID}/artifacts?name=github-pages`
-        )
-        .reply(200, {
-          total_count: 1,
-          artifacts: [{ id: 11, name: `github-pages`, size_in_bytes: 221 }]
-        })
-
-<<<<<<< HEAD
-      const createDeploymentScope = nock('https://api.github.com')
-        .post(`/repos/${process.env.GITHUB_REPOSITORY}/pages/deployments`, {
-          artifact_id: 11,
-          pages_build_version: process.env.GITHUB_SHA,
-          oidc_token: fakeJwt
-        })
-        .reply(200, {
-          status_url: `https://api.github.com/repos/${process.env.GITHUB_REPOSITORY}/pages/deployments/${process.env.GITHUB_SHA}`,
-          page_url: 'https://actions.github.io/is-awesome'
-        })
-=======
+      mockPool
+        .intercept({
+          path: `/repos/${process.env.GITHUB_REPOSITORY}/actions/runs/${process.env.GITHUB_RUN_ID}/artifacts?name=github-pages`,
+          method: "GET",
+        })
+        .reply(200,
+          {
+            total_count: 1,
+            artifacts: [{ id: 11, name: `github-pages`, size_in_bytes: 221 }]
+          },
+          { headers: { 'content-type': 'application/json' } }
+        )
+
       mockPool
         .intercept({
           path: `/repos/${process.env.GITHUB_REPOSITORY}/pages/deployments`,
@@ -981,10 +810,10 @@
             const keys = Object.keys(body).sort()
             return (
               keys.length === 3 &&
-              keys[0] === 'artifact_url' &&
+              keys[0] === 'artifact_id' &&
               keys[1] === 'oidc_token' &&
               keys[2] === 'pages_build_version' &&
-              body.artifact_url === 'https://fake-artifact.com&%24expand=SignedContent' &&
+              body.artifact_id === 11 &&
               body.oidc_token === fakeJwt &&
               body.pages_build_version === process.env.GITHUB_SHA
             )
@@ -998,7 +827,6 @@
           },
           { headers: { 'content-type': 'application/json' } }
         )
->>>>>>> 13b55b33
 
       mockPool
         .intercept({
@@ -1042,40 +870,24 @@
       expect(deployment.timeout).toEqual(42)
       expect(core.error).toBeCalledWith('Timeout reached, aborting!')
       expect(core.setFailed).toBeCalledWith('Timeout reached, aborting!')
-
-<<<<<<< HEAD
-      artifactMetadataScope.done()
-      createDeploymentScope.done()
-      cancelDeploymentScope.done()
-=======
-      artifactExchangeScope.done()
->>>>>>> 13b55b33
     })
 
     it('sets output to success when timeout is set but not reached', async () => {
       process.env.GITHUB_SHA = 'valid-build-version'
 
-      const artifactMetadataScope = nock(`https://api.github.com`)
-        .get(
-          `/repos/${process.env.GITHUB_REPOSITORY}/actions/runs/${process.env.GITHUB_RUN_ID}/artifacts?name=github-pages`
-        )
-        .reply(200, {
-          total_count: 1,
-          artifacts: [{ id: 11, name: `github-pages`, size_in_bytes: 221 }]
-        })
-
-<<<<<<< HEAD
-      const createDeploymentScope = nock('https://api.github.com')
-        .post(`/repos/${process.env.GITHUB_REPOSITORY}/pages/deployments`, {
-          artifact_id: 11,
-          pages_build_version: process.env.GITHUB_SHA,
-          oidc_token: fakeJwt
-        })
-        .reply(200, {
-          status_url: `https://api.github.com/repos/${process.env.GITHUB_REPOSITORY}/pages/deployments/${process.env.GITHUB_SHA}`,
-          page_url: 'https://actions.github.io/is-awesome'
-        })
-=======
+      mockPool
+        .intercept({
+          path: `/repos/${process.env.GITHUB_REPOSITORY}/actions/runs/${process.env.GITHUB_RUN_ID}/artifacts?name=github-pages`,
+          method: "GET",
+        })
+        .reply(200,
+          {
+            total_count: 1,
+            artifacts: [{ id: 11, name: `github-pages`, size_in_bytes: 221 }]
+          },
+          { headers: { 'content-type': 'application/json' } }
+        )
+
       mockPool
         .intercept({
           path: `/repos/${process.env.GITHUB_REPOSITORY}/pages/deployments`,
@@ -1085,10 +897,10 @@
             const keys = Object.keys(body).sort()
             return (
               keys.length === 3 &&
-              keys[0] === 'artifact_url' &&
+              keys[0] === 'artifact_id' &&
               keys[1] === 'oidc_token' &&
               keys[2] === 'pages_build_version' &&
-              body.artifact_url === 'https://fake-artifact.com&%24expand=SignedContent' &&
+              body.artifact_id === 11 &&
               body.oidc_token === fakeJwt &&
               body.pages_build_version === process.env.GITHUB_SHA
             )
@@ -1102,7 +914,6 @@
           },
           { headers: { 'content-type': 'application/json' } }
         )
->>>>>>> 13b55b33
 
       mockPool
         .intercept({
@@ -1147,14 +958,6 @@
       expect(core.error).not.toBeCalled()
       expect(core.setOutput).toBeCalledWith('status', 'succeed')
       expect(core.info).toHaveBeenLastCalledWith('Reported success!')
-
-<<<<<<< HEAD
-      artifactMetadataScope.done()
-      createDeploymentScope.done()
-      deploymentStatusScope.done()
-=======
-      artifactExchangeScope.done()
->>>>>>> 13b55b33
     })
   })
 
@@ -1162,27 +965,19 @@
     it('can successfully cancel a deployment', async () => {
       process.env.GITHUB_SHA = 'valid-build-version'
 
-      const artifactMetadataScope = nock(`https://api.github.com`)
-        .get(
-          `/repos/${process.env.GITHUB_REPOSITORY}/actions/runs/${process.env.GITHUB_RUN_ID}/artifacts?name=github-pages`
-        )
-        .reply(200, {
-          total_count: 1,
-          artifacts: [{ id: 11, name: `github-pages`, size_in_bytes: 221 }]
-        })
-
-<<<<<<< HEAD
-      const createDeploymentScope = nock('https://api.github.com')
-        .post(`/repos/${process.env.GITHUB_REPOSITORY}/pages/deployments`, {
-          artifact_id: 11,
-          pages_build_version: process.env.GITHUB_SHA,
-          oidc_token: fakeJwt
-        })
-        .reply(200, {
-          status_url: `https://api.github.com/repos/${process.env.GITHUB_REPOSITORY}/pages/deployments/${process.env.GITHUB_SHA}`,
-          page_url: 'https://actions.github.io/is-awesome'
-        })
-=======
+      mockPool
+        .intercept({
+          path: `/repos/${process.env.GITHUB_REPOSITORY}/actions/runs/${process.env.GITHUB_RUN_ID}/artifacts?name=github-pages`,
+          method: "GET",
+        })
+        .reply(200,
+          {
+            total_count: 1,
+            artifacts: [{ id: 11, name: `github-pages`, size_in_bytes: 221 }]
+          },
+          { headers: { 'content-type': 'application/json' } }
+        )
+
       mockPool
         .intercept({
           path: `/repos/${process.env.GITHUB_REPOSITORY}/pages/deployments`,
@@ -1192,10 +987,10 @@
             const keys = Object.keys(body).sort()
             return (
               keys.length === 3 &&
-              keys[0] === 'artifact_url' &&
+              keys[0] === 'artifact_id' &&
               keys[1] === 'oidc_token' &&
               keys[2] === 'pages_build_version' &&
-              body.artifact_url === 'https://fake-artifact.com&%24expand=SignedContent' &&
+              body.artifact_id === 11 &&
               body.oidc_token === fakeJwt &&
               body.pages_build_version === process.env.GITHUB_SHA
             )
@@ -1209,7 +1004,6 @@
           },
           { headers: { 'content-type': 'application/json' } }
         )
->>>>>>> 13b55b33
 
       mockPool
         .intercept({
@@ -1228,14 +1022,6 @@
       await deployment.cancel()
 
       expect(core.info).toHaveBeenLastCalledWith(`Canceled deployment with ID ${process.env.GITHUB_SHA}`)
-
-<<<<<<< HEAD
-      artifactMetadataScope.done()
-      createDeploymentScope.done()
-      cancelDeploymentScope.done()
-=======
-      artifactExchangeScope.done()
->>>>>>> 13b55b33
     })
 
     it('can exit if a pages deployment was not created and none need to be cancelled', async () => {
@@ -1254,27 +1040,19 @@
     it('catches an error when trying to cancel a deployment', async () => {
       process.env.GITHUB_SHA = 'valid-build-version'
 
-      const artifactMetadataScope = nock(`https://api.github.com`)
-        .get(
-          `/repos/${process.env.GITHUB_REPOSITORY}/actions/runs/${process.env.GITHUB_RUN_ID}/artifacts?name=github-pages`
-        )
-        .reply(200, {
-          total_count: 1,
-          artifacts: [{ id: 11, name: `github-pages`, size_in_bytes: 221 }]
-        })
-
-<<<<<<< HEAD
-      const createDeploymentScope = nock('https://api.github.com')
-        .post(`/repos/${process.env.GITHUB_REPOSITORY}/pages/deployments`, {
-          artifact_id: 11,
-          pages_build_version: process.env.GITHUB_SHA,
-          oidc_token: fakeJwt
-        })
-        .reply(200, {
-          status_url: `https://api.github.com/repos/${process.env.GITHUB_REPOSITORY}/pages/deployments/${process.env.GITHUB_SHA}`,
-          page_url: 'https://actions.github.io/is-awesome'
-        })
-=======
+      mockPool
+        .intercept({
+          path: `/repos/${process.env.GITHUB_REPOSITORY}/actions/runs/${process.env.GITHUB_RUN_ID}/artifacts?name=github-pages`,
+          method: "GET",
+        })
+        .reply(200,
+          {
+            total_count: 1,
+            artifacts: [{ id: 11, name: `github-pages`, size_in_bytes: 221 }]
+          },
+          { headers: { 'content-type': 'application/json' } }
+        )
+
       mockPool
         .intercept({
           path: `/repos/${process.env.GITHUB_REPOSITORY}/pages/deployments`,
@@ -1284,10 +1062,10 @@
             const keys = Object.keys(body).sort()
             return (
               keys.length === 3 &&
-              keys[0] === 'artifact_url' &&
+              keys[0] === 'artifact_id' &&
               keys[1] === 'oidc_token' &&
               keys[2] === 'pages_build_version' &&
-              body.artifact_url === 'https://fake-artifact.com&%24expand=SignedContent' &&
+              body.artifact_id === 11 &&
               body.oidc_token === fakeJwt &&
               body.pages_build_version === process.env.GITHUB_SHA
             )
@@ -1301,7 +1079,6 @@
           },
           { headers: { 'content-type': 'application/json' } }
         )
->>>>>>> 13b55b33
 
       mockPool
         .intercept({
@@ -1320,14 +1097,6 @@
       await deployment.cancel()
 
       expect(core.error).toHaveBeenCalledWith(`Canceling Pages deployment failed`, expect.anything())
-
-<<<<<<< HEAD
-      artifactMetadataScope.done()
-      createDeploymentScope.done()
-      cancelDeploymentScope.done()
-=======
-      artifactExchangeScope.done()
->>>>>>> 13b55b33
     })
   })
 })